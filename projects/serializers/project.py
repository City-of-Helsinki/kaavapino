--- conflicted
+++ resolved
@@ -1765,10 +1765,6 @@
                 user=user,
             )
 
-<<<<<<< HEAD
-=======
-
->>>>>>> f452a6a5
         if subtype_changed or draft_principles_changed:
             #  Clear project from cache
             for owner in ['True', 'False']:
