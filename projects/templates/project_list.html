--- conflicted
+++ resolved
@@ -8,7 +8,7 @@
                 <li class="active">Kaavahankkeet</li>
             </ol>
             <h1>Kaavahankkeet</h1>
-            <a href="{% url 'project-create' %}" class="btn btn-default">
+            <a href="{% url 'projects:create' %}" class="btn btn-default">
                 <i class="fa fa-plus fa-fw"></i> Luo uusi hanke
             </a>
         </div>
@@ -16,48 +16,6 @@
 {% endblock %}
 
 {% block content %}
-<<<<<<< HEAD
-    <p>
-        <a href="{% url 'projects:create' %}" class="btn btn-default">
-            <i class="fa fa-plus fa-fw"></i> Luo uusi
-        </a>
-    </p>
-
-    <hr class="hr-darker">
-
-    <div class="project-list-wrapper">
-        <table class="table project-list-table">
-            <thead>
-                <tr>
-                    <th>Nimi</th>
-                    <th>Vaihe</th>
-                    <th>Luotu</th>
-                    <th>Muokattu</th>
-                    <th></th>
-                </tr>
-            </thead>
-            <tbody>
-                {% for project in object_list %}
-                    <tr>
-                        <td>
-                            <small data-toggle="tooltip" data-title="{{ project.phase.name }}" data-placement="bottom">
-                                <i class="fa fa-circle fa-fw project-phase-status-circle {{ project.phase.color }}"></i>
-                            </small>
-                            <a href="{% url 'projects:card' pk=project.id %}">{{ project.name }}</a>
-                        </td>
-                        <td>{{ project.phase }}</td>
-                        <td>{{ project.created_at|date:"d.m.Y H:i" }}</td>
-                        <td>{{ project.modified_at|date:"d.m.Y H:i" }}</td>
-                        <td class="text-right small-padding">
-                            <a href="{% url 'projects:edit' pk=project.id %}" class="btn btn-primary btn-xs">
-                                <i class="fa fa-pencil fa-fw"></i> Muokkaa
-                            </a>
-                        </td>
-                    </tr>
-                {% endfor %}
-            </tbody>
-        </table>
-=======
     <div>
         <ul class="nav nav-tabs" role="tablist">
             <li role="presentation" class="active">
@@ -87,13 +45,13 @@
                                     <small data-toggle="tooltip" data-title="{{ project.phase.name }}" data-placement="bottom">
                                         <i class="fa fa-circle fa-fw project-phase-status-circle {{ project.phase.color }}"></i>
                                     </small>
-                                    <a href="{% url 'project-card' pk=project.id %}">{{ project.name }}</a>
+                                    <a href="{% url 'projects:card' pk=project.id %}">{{ project.name }}</a>
                                 </td>
                                 <td>{{ project.phase }}</td>
                                 <td>{{ project.created_at|date:"d.m.Y H:i" }}</td>
                                 <td>{{ project.modified_at|date:"d.m.Y H:i" }}</td>
                                 <td class="text-right small-padding">
-                                    <a href="{% url 'project-edit' pk=project.id %}" class="btn btn-primary btn-xs">
+                                    <a href="{% url 'projects:edit' pk=project.id %}" class="btn btn-primary btn-xs">
                                         <i class="fa fa-pencil fa-fw"></i> Muokkaa
                                     </a>
                                 </td>
@@ -110,6 +68,5 @@
                 </div>
             </div>
         </div>
->>>>>>> d5727a6c
     </div>
 {% endblock %}