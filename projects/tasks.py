--- conflicted
+++ resolved
@@ -79,12 +79,7 @@
             report, project_ids, HttpResponse(), False,
         )
 
-
-<<<<<<< HEAD
 def cache_queued_project_report_data() -> None:
-=======
-def cache_queued_project_report_data():
->>>>>>> 3f4702f2
     cache_key = 'projects.tasks.cache_selected_report_data.queue'
     queue: list[Any] = cache.get(cache_key)
     cache.set(cache_key, [], None)
