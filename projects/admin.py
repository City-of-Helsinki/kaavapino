--- conflicted
+++ resolved
@@ -231,11 +231,7 @@
         "priority",
         "public",
         "archived",
-<<<<<<< HEAD
-        "archived_at",  # TODO remove after testing
-=======
         #"archived_at",  # TODO remove after testing
->>>>>>> c23f6d5b
         "onhold",
         "owner_edit_override",
         "attribute_data",
