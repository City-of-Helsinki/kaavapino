--- conflicted
+++ resolved
@@ -244,11 +244,7 @@
                 queryset = queryset.filter(onhold=True)
             elif status == "archived":
                 queryset = queryset.filter(archived=True)
-<<<<<<< HEAD
-        return queryset
-=======
         return queryset.distinct()
->>>>>>> f452a6a5
 
     def _string_filter_to_list(self, filter_string):
         return [_filter.strip().lower() for _filter in filter_string.split(",")]
