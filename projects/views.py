--- conflicted
+++ resolved
@@ -167,17 +167,9 @@
     ),
 )
 class ProjectViewSet(NestedViewSetMixin, viewsets.ModelViewSet):
-<<<<<<< HEAD
-    queryset: QuerySet[Project] = Project.objects.all() \
-            .select_related("user", "subtype", "subtype__project_type", "phase") \
-            .prefetch_related("deadlines", "target_actions")
+    queryset: QuerySet[Project] = Project.objects.all().select_related("user", "subtype", "subtype__project_type", "phase")
     permission_classes: list = [IsAuthenticated, ProjectPermissions]
     filter_backends: tuple = (filters.OrderingFilter,)
-=======
-    queryset = Project.objects.all().select_related("user", "subtype", "subtype__project_type", "phase")
-    permission_classes = [IsAuthenticated, ProjectPermissions]
-    filter_backends = (filters.OrderingFilter,)
->>>>>>> 3f4702f2
     try:
         ordering_fields: list[str] = [
             "name", "pino_number", "created_at", "modified_at",
