--- conflicted
+++ resolved
@@ -35,11 +35,7 @@
 python = ">=3.9.0,<3.11"
 Django = "~3.2"
 djangorestframework = "3.13.1"
-<<<<<<< HEAD
-django-helusers = "0.9.0"
-=======
 django-helusers = "0.12.0"
->>>>>>> 0390ba1d
 django-environ = "0.10.0"
 drf-extensions = "0.7.1"
 drf-oidc-auth = "0.10.0"
