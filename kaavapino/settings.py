--- conflicted
+++ resolved
@@ -50,13 +50,10 @@
     GRAPH_API_APPLICATION_ID=(str, ""),
     GRAPH_API_TENANT_ID=(str, ""),
     GRAPH_API_CLIENT_SECRET=(str, ""),
-<<<<<<< HEAD
-    HELUSERS_PASSWORD_LOGIN_DISABLED=(bool, False)
-=======
+    HELUSERS_PASSWORD_LOGIN_DISABLED=(bool, False),
     ELASTIC_APM_SERVER_URL=(str, ""),
     ELASTIC_APM_SERVICE_NAME=(str, ""),
     ELASTIC_APM_SECRET_TOKEN=(str, ""),
->>>>>>> 6db01a82
 )
 
 if env.str("ELASTIC_APM_SERVER_URL") and env.str("ELASTIC_APM_SECRET_TOKEN"):
